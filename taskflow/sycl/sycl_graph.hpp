#pragma once

#include <CL/sycl.hpp>

#include "sycl_meta.hpp"

namespace tf {

// ----------------------------------------------------------------------------
// syclGraph class
// ----------------------------------------------------------------------------

// class: syclGraph
class syclGraph : public CustomGraphBase {

  friend class syclNode;
  friend class syclTask;
  friend class syclFlow;
  friend class Taskflow;
  friend class Executor;

  constexpr static int OFFLOADED = 0x01;
  constexpr static int TOPOLOGY_CHANGED = 0x02;

  public:

    syclGraph() = default;
    ~syclGraph() = default;

    syclGraph(const syclGraph&) = delete;
    syclGraph(syclGraph&&);

    syclGraph& operator = (const syclGraph&) = delete;
    syclGraph& operator = (syclGraph&&);

    template <typename... ArgsT>
    syclNode* emplace_back(ArgsT&&...);

    bool empty() const;

    void clear();
    void dump(std::ostream&, const void*, const std::string&) const override final;

  private:

    int _state {0};

    std::vector<std::unique_ptr<syclNode>> _nodes;
};

// ----------------------------------------------------------------------------
// syclNode definitions
// ----------------------------------------------------------------------------

// class: syclNode
class syclNode {

  friend class syclGraph;
  friend class syclTask;
  friend class syclFlow;
  friend class Taskflow;
  friend class Executor;

  struct Empty {
  };

  struct CGH {

    std::function<void(sycl::handler&)> work;

    template <typename F>
    CGH(F&& func) : work {std::forward<F>(func)} {}
  };

<<<<<<< HEAD
  struct DependentSubmit {
    std::function<sycl::event(sycl::queue&, std::vector<sycl::event>)> work;

    template <typename F>
    DependentSubmit(F&& func) : work {std::forward<F>(func)} {}
  };

  using handle_t = std::variant<
    CommandGroupHandler,
    DependentSubmit
=======
  using handle_t = std::variant<
    Empty,
    CGH
>>>>>>> b4fba93f
  >;

  public:

  // variant index
<<<<<<< HEAD
  constexpr static auto COMMAND_GROUP_HANDLER =
    get_index_v<CommandGroupHandler, handle_t>;

  constexpr static auto DEPENDENT_SUBMIT =
    get_index_v<DependentSubmit, handle_t>;

=======
  constexpr static auto EMPTY = get_index_v<Empty, handle_t>;
  constexpr static auto COMMAND_GROUP_HANDLER = get_index_v<CGH, handle_t>;

>>>>>>> b4fba93f
    syclNode() = delete;

    template <typename... ArgsT>
    syclNode(syclGraph&, ArgsT&&...);

  private:

    syclGraph& _graph;

    std::string _name;

    int _level;

    sycl::event _event;

    handle_t _handle;

    SmallVector<syclNode*> _successors;
    SmallVector<syclNode*> _dependents;

    void _precede(syclNode*);
};

// ----------------------------------------------------------------------------
// syclNode definitions
// ----------------------------------------------------------------------------

// Constructor
template <typename... ArgsT>
syclNode::syclNode(syclGraph& g, ArgsT&&... args) :
  _graph  {g},
  _handle {std::forward<ArgsT>(args)...} {
}

// Procedure: _precede
inline void syclNode::_precede(syclNode* v) {
  _graph._state |= syclGraph::TOPOLOGY_CHANGED;
  _successors.push_back(v);
  v->_dependents.push_back(this);
}

// ----------------------------------------------------------------------------
// syclGraph definitions
// ----------------------------------------------------------------------------

// Move constructor
inline syclGraph::syclGraph(syclGraph&& g) :
  _nodes {std::move(g._nodes)} {

  assert(g._nodes.empty());
}

// Move assignment
inline syclGraph& syclGraph::operator = (syclGraph&& rhs) {

  // lhs
  _nodes = std::move(rhs._nodes);

  assert(rhs._nodes.empty());

  return *this;
}

// Function: empty
inline bool syclGraph::empty() const {
  return _nodes.empty();
}

// Procedure: clear
inline void syclGraph::clear() {
  _state = syclGraph::TOPOLOGY_CHANGED;
  _nodes.clear();
}

// Function: emplace_back
template <typename... ArgsT>
syclNode* syclGraph::emplace_back(ArgsT&&... args) {

  _state |= syclGraph::TOPOLOGY_CHANGED;

  auto node = std::make_unique<syclNode>(std::forward<ArgsT>(args)...);
  _nodes.emplace_back(std::move(node));
  return _nodes.back().get();

  // TODO: object pool

  //auto node = new syclNode(std::forward<ArgsT>(args)...);
  //_nodes.push_back(node);
  //return node;
}

// Procedure: dump the graph to a DOT format
inline void syclGraph::dump(
  std::ostream& os, const void* root, const std::string& root_name
) const {

  // recursive dump with stack
  std::stack<std::tuple<const syclGraph*, const syclNode*, int>> stack;
  stack.push(std::make_tuple(this, nullptr, 1));

  int pl = 0;

  while(!stack.empty()) {

    auto [graph, parent, l] = stack.top();
    stack.pop();

    for(int i=0; i<pl-l+1; i++) {
      os << "}\n";
    }

    if(parent == nullptr) {
      if(root) {
        os << "subgraph cluster_p" << root << " {\nlabel=\"syclFlow: ";
        if(root_name.empty()) os << 'p' << root;
        else os << root_name;
        os << "\";\n" << "color=\"red\"\n";
      }
      else {
        os << "digraph syclFlow {\n";
      }
    }
    else {
      os << "subgraph cluster_p" << parent << " {\nlabel=\"syclSubflow: ";
      if(parent->_name.empty()) os << 'p' << parent;
      else os << parent->_name;
      os << "\";\n" << "color=\"purple\"\n";
    }

    for(auto& v : graph->_nodes) {

      os << 'p' << v.get() << "[label=\"";
      if(v->_name.empty()) {
        os << 'p' << v.get() << "\"";
      }
      else {
        os << v->_name << "\"";
      }
      os << "];\n";

      for(const auto s : v->_successors) {
        os << 'p' << v.get() << " -> " << 'p' << s << ";\n";
      }

      if(v->_successors.size() == 0) {
        if(parent == nullptr) {
          if(root) {
            os << 'p' << v.get() << " -> p" << root << ";\n";
          }
        }
        else {
          os << 'p' << v.get() << " -> p" << parent << ";\n";
        }
      }
    }

    // set the previous level
    pl = l;
  }

  for(int i=0; i<pl; i++) {
    os << "}\n";
  }

}


}  // end of namespace tf -----------------------------------------------------

<|MERGE_RESOLUTION|>--- conflicted
+++ resolved
@@ -72,39 +72,17 @@
     CGH(F&& func) : work {std::forward<F>(func)} {}
   };
 
-<<<<<<< HEAD
-  struct DependentSubmit {
-    std::function<sycl::event(sycl::queue&, std::vector<sycl::event>)> work;
-
-    template <typename F>
-    DependentSubmit(F&& func) : work {std::forward<F>(func)} {}
-  };
-
-  using handle_t = std::variant<
-    CommandGroupHandler,
-    DependentSubmit
-=======
   using handle_t = std::variant<
     Empty,
     CGH
->>>>>>> b4fba93f
   >;
 
   public:
 
   // variant index
-<<<<<<< HEAD
-  constexpr static auto COMMAND_GROUP_HANDLER =
-    get_index_v<CommandGroupHandler, handle_t>;
-
-  constexpr static auto DEPENDENT_SUBMIT =
-    get_index_v<DependentSubmit, handle_t>;
-
-=======
   constexpr static auto EMPTY = get_index_v<Empty, handle_t>;
   constexpr static auto COMMAND_GROUP_HANDLER = get_index_v<CGH, handle_t>;
 
->>>>>>> b4fba93f
     syclNode() = delete;
 
     template <typename... ArgsT>
