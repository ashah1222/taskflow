namespace tf {

/** @page release-3-3-0 Release 3.3.0 (Master)

%Taskflow 3.3.0 is the newest developing line to new features and improvements 
we continue to support.
It is also where this documentation is generated.
Many things are considered @em experimental and may change or break from time to time.
While it may be difficult to be keep all things consistent when introducing new features, 
we continue to try our best to ensure backward compatibility.

@tableofcontents

@section release-3-3-0_download Download

To download the newest version of %Taskflow, please clone from <a href="https://github.com/taskflow/taskflow">%Taskflow's GitHub</a>.

@section release-3-3-0_system_requirements System Requirements

To use %Taskflow v3.3.0, you need a compiler that supports C++17:

@li GNU C++ Compiler at least v8.4 with -std=c++17
@li Clang C++ Compiler at least v6.0 with -std=c++17
@li Microsoft Visual Studio at least v19.27 with /std:c++17
@li AppleClang Xode Version at least v12.0 with -std=c++17
@li Nvidia CUDA Toolkit and Compiler (nvcc) at least v11.1 with -std=c++17
@li Intel C++ Compiler at least v19.0.1 with -std=c++17
@li Intel DPC++ Clang Compiler at least v13.0.0 with -std=c++17 and SYCL20

%Taskflow works on Linux, Windows, and Mac OS X.

@section release-3-3-0_summary Release Summary

This release has resolved data race issues reported by 
[tsan](https://github.com/google/sanitizers) and has incorporated essential
sanitizers into the @CI for detecting data race, illegal memory access,
and memory leak of the %Taskflow codebase.

@section release-3-3-0_new_features New Features

@subsection release-3-3-0_taskflow_core Taskflow Core

+ Changed all lambda operators in parallel algorithms to copy by default
+ Cleaned up data race errors in [tsan](https://github.com/google/sanitizers) caused by incorrect memory order
+ Added tf::Task::data to allow associating a task with user-level data
<<<<<<< HEAD
+ Added tf::Executor::named_async to allow associating an asynchronous task a name
+ Added tf::Executor::named_silent_async to allow associating a silent asynchronous task a name
+ Added tf::Subflow::named_async to allow associating an asynchronous task a name
+ Added tf::Subflow::named_silent_async to allow associating a silent asynchronous task a name
=======
+ Added multi-conditional tasking to allow a task to jump to multiple branches
>>>>>>> b5b71557

@subsection release-3-3-0_cudaflow cudaFlow

@subsection release-3-3-0_syclflow syclFlow

@subsection release-3-3-0_cuda_std_algorithms CUDA Standard Parallel Algorithms

@subsection release-3-3-0_utilities Utilities

@subsection release-3-3-0_profiler Taskflow Profiler (TFProf)

@section release-3-3-0_bug_fixes Bug Fixes 

+ Fixed memory leak in updating tf::cudaFlowCapturer of undestroyed graph
+ Fixed invalid lambda capture by reference in tf::Taskflow::sort
+ Fixed invalid lambda capture by reference in tf::Taskflow::for_each
+ Fixed invalid lambda capture by reference in tf::Taskflow::for_each_index

@section release-3-3-0_breaking_changes Breaking Changes

@section release-3-3-0_deprecated_items Deprecated and Removed Items 

@section release-3-3-0_documentation Documentation

+ Revised @ref install
  + @ref BAIBuildSanitizers
+ Revised @ref StaticTasking 
  + @ref AttachUserDataToATask
+ Revised @ref ConditionalTasking
  + @ref CreateAMultiConditionTask
+ Revised @ref GPUTaskingcudaFlow
+ Revised @ref GPUTaskingcudaFlowCapturer
+ Revised @ref LimitTheMaximumConcurrency 
  + @ref DefineAConflictGraph

@section release-3-3-0_miscellaneous_items Miscellaneous Items

We have published %Taskflow in the following journal:
  + Tsung-Wei Huang, Dian-Lun Lin, Chun-Xun Lin, and Yibo Lin, &quot;[Taskflow: A Lightweight Parallel and Heterogeneous Task Graph Computing System](https://tsung-wei-huang.github.io/papers/tpds21-taskflow.pdf),&quot; <em>IEEE Transactions on Parallel and Distributed Systems (TPDS)</em>, 2021

*/

}<|MERGE_RESOLUTION|>--- conflicted
+++ resolved
@@ -43,14 +43,11 @@
 + Changed all lambda operators in parallel algorithms to copy by default
 + Cleaned up data race errors in [tsan](https://github.com/google/sanitizers) caused by incorrect memory order
 + Added tf::Task::data to allow associating a task with user-level data
-<<<<<<< HEAD
 + Added tf::Executor::named_async to allow associating an asynchronous task a name
 + Added tf::Executor::named_silent_async to allow associating a silent asynchronous task a name
 + Added tf::Subflow::named_async to allow associating an asynchronous task a name
 + Added tf::Subflow::named_silent_async to allow associating a silent asynchronous task a name
-=======
 + Added multi-conditional tasking to allow a task to jump to multiple branches
->>>>>>> b5b71557
 
 @subsection release-3-3-0_cudaflow cudaFlow
 
@@ -59,6 +56,8 @@
 @subsection release-3-3-0_cuda_std_algorithms CUDA Standard Parallel Algorithms
 
 @subsection release-3-3-0_utilities Utilities
+
++ Added tf::SmallVector to the documentation
 
 @subsection release-3-3-0_profiler Taskflow Profiler (TFProf)
 
